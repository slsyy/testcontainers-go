--- conflicted
+++ resolved
@@ -62,12 +62,10 @@
           file: ./cover.txt
           name: testcontainers-go-${{ matrix.go-version }}
 
-<<<<<<< HEAD
       - name: Run e2e tests
         if: ${{ matrix.platform == 'ubuntu-latest' }}
         run: cd ./e2e && make test
-=======
+
       - name: Run checker
         run: |
-          ./scripts/check_environment.sh
->>>>>>> 41a9d3d9
+          ./scripts/check_environment.sh